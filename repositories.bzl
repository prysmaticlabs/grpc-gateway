load("@bazel_gazelle//:deps.bzl", "go_repository")

def go_repositories():
    go_repository(
        name = "co_honnef_go_tools",
        importpath = "honnef.co/go/tools",
        sum = "h1:UoveltGrhghAA7ePc+e+QYDHXrBps2PqFZiHkGR/xK8=",
        version = "v0.0.1-2020.1.4",
    )

    go_repository(
        name = "com_github_antihax_optional",
        importpath = "github.com/antihax/optional",
        sum = "h1:xK2lYat7ZLaVVcIuj82J8kIro4V6kDe0AUDFboUCwcg=",
        version = "v1.0.0",
    )

    go_repository(
        name = "com_github_antihax_optional",
        importpath = "github.com/antihax/optional",
        sum = "h1:xK2lYat7ZLaVVcIuj82J8kIro4V6kDe0AUDFboUCwcg=",
        version = "v1.0.0",
    )
    go_repository(
        name = "com_github_burntsushi_toml",
        importpath = "github.com/BurntSushi/toml",
        sum = "h1:WXkYYl6Yr3qBf1K79EBnL4mak0OimBfB0XUf9Vl28OQ=",
        version = "v0.3.1",
    )

    go_repository(
<<<<<<< HEAD
=======
        name = "com_github_burntsushi_xgb",
        importpath = "github.com/BurntSushi/xgb",
        sum = "h1:1BDTz0u9nC3//pOCMdNH+CiXJVYJh5UQNCOBG7jbELc=",
        version = "v0.0.0-20160522181843-27f122750802",
    )
    go_repository(
>>>>>>> 0e11f6f8
        name = "com_github_census_instrumentation_opencensus_proto",
        importpath = "github.com/census-instrumentation/opencensus-proto",
        sum = "h1:glEXhBS5PSLLv4IXzLA5yPRVX4bilULVyxxbrfOtDAk=",
        version = "v0.2.1",
    )
<<<<<<< HEAD
=======

    go_repository(
        name = "com_github_chzyer_logex",
        importpath = "github.com/chzyer/logex",
        sum = "h1:Swpa1K6QvQznwJRcfTfQJmTE72DqScAa40E+fbHEXEE=",
        version = "v1.1.10",
    )
    go_repository(
        name = "com_github_chzyer_readline",
        importpath = "github.com/chzyer/readline",
        sum = "h1:fY5BOSpyZCqRo5OhCuC+XN+r/bBCmeuuJtjz+bCNIf8=",
        version = "v0.0.0-20180603132655-2972be24d48e",
    )
    go_repository(
        name = "com_github_chzyer_test",
        importpath = "github.com/chzyer/test",
        sum = "h1:q763qf9huN11kDQavWsoZXJNW3xEE4JJyHa5Q25/sd8=",
        version = "v0.0.0-20180213035817-a1ea475d72b1",
    )
>>>>>>> 0e11f6f8
    go_repository(
        name = "com_github_client9_misspell",
        importpath = "github.com/client9/misspell",
        sum = "h1:ta993UF76GwbvJcIo3Y68y/M3WxlpEHPWIGDkJYwzJI=",
        version = "v0.3.4",
    )

    go_repository(
        name = "com_github_cncf_udpa_go",
        importpath = "github.com/cncf/udpa/go",
        sum = "h1:WBZRG4aNOuI15bLRrCgN8fCq8E5Xuty6jGbmSNEvSsU=",
        version = "v0.0.0-20191209042840-269d4d468f6f",
    )
<<<<<<< HEAD
=======

    go_repository(
        name = "com_github_davecgh_go_spew",
        importpath = "github.com/davecgh/go-spew",
        sum = "h1:ZDRjVQ15GmhC3fiQ8ni8+OwkZQO4DARzQgrnXU1Liz8=",
        version = "v1.1.0",
    )
>>>>>>> 0e11f6f8
    go_repository(
        name = "com_github_envoyproxy_go_control_plane",
        importpath = "github.com/envoyproxy/go-control-plane",
        sum = "h1:rEvIZUSZ3fx39WIi3JkQqQBitGwpELBIYWeBVh6wn+E=",
        version = "v0.9.4",
    )
    go_repository(
        name = "com_github_envoyproxy_protoc_gen_validate",
        importpath = "github.com/envoyproxy/protoc-gen-validate",
        sum = "h1:EQciDnbrYxy13PgWoY8AqoxGiPrpgBZ1R8UNe3ddc+A=",
        version = "v0.1.0",
    )
    go_repository(
        name = "com_github_ghodss_yaml",
        importpath = "github.com/ghodss/yaml",
        sum = "h1:wQHKEahhL6wmXdzwWG11gIVCkOv05bNOh+Rxn0yngAk=",
        version = "v1.0.0",
    )

    go_repository(
        name = "com_github_go_gl_glfw",
        importpath = "github.com/go-gl/glfw",
        sum = "h1:QbL/5oDUmRBzO9/Z7Seo6zf912W/a6Sr4Eu0G/3Jho0=",
        version = "v0.0.0-20190409004039-e6da0acd62b1",
    )
    go_repository(
        name = "com_github_go_gl_glfw_v3_3_glfw",
        importpath = "github.com/go-gl/glfw/v3.3/glfw",
        sum = "h1:WtGNWLvXpe6ZudgnXrq0barxBImvnnJoMEhXAzcbM0I=",
        version = "v0.0.0-20200222043503-6f7a984d4dc4",
    )
    go_repository(
        name = "com_github_golang_glog",
        importpath = "github.com/golang/glog",
        sum = "h1:VKtxabqXZkF25pY9ekfRL6a582T4P37/31XEstQ5p58=",
        version = "v0.0.0-20160126235308-23def4e6c14b",
    )

    go_repository(
        name = "com_github_golang_groupcache",
        importpath = "github.com/golang/groupcache",
        sum = "h1:1r7pUrabqp18hOBcwBwiTsbnFeTZHV9eER/QT5JVZxY=",
        version = "v0.0.0-20200121045136-8c9f03a8e57e",
    )
    go_repository(
        name = "com_github_golang_mock",
        importpath = "github.com/golang/mock",
        sum = "h1:l75CXGRSwbaYNpl/Z2X1XIIAMSCquvXgpVZDhwEIJsc=",
        version = "v1.4.4",
    )
    go_repository(
        name = "com_github_golang_protobuf",
        importpath = "github.com/golang/protobuf",
<<<<<<< HEAD
        sum = "h1:gyjaxf+svBWX08ZjK86iN9geUJF0H6gp2IRKX6Nf6/I=",
        version = "v1.3.3",
    )

    go_repository(
        name = "com_github_google_go_cmp",
        importpath = "github.com/google/go-cmp",
        sum = "h1:xsAVV57WRhGj6kEIi8ReJzQlHHqcBYCElAvkovg3B/4=",
        version = "v0.4.0",
    )

    go_repository(
=======
        sum = "h1:+Z5KGCizgyZCbGh1KZqA0fcLLkwbsjIzS4aV2v7wJX0=",
        version = "v1.4.2",
    )

    go_repository(
        name = "com_github_google_btree",
        importpath = "github.com/google/btree",
        sum = "h1:0udJVsspx3VBr5FwtLhQQtuAsVc79tTq0ocGIPAU6qo=",
        version = "v1.0.0",
    )
    go_repository(
        name = "com_github_google_go_cmp",
        importpath = "github.com/google/go-cmp",
        sum = "h1:X2ev0eStA3AbceY54o37/0PQ/UWqKEiiO2dKL5OPaFM=",
        version = "v0.5.2",
    )

    go_repository(
        name = "com_github_google_martian",
        importpath = "github.com/google/martian",
        sum = "h1:/CP5g8u/VJHijgedC/Legn3BAbAaWPgecwXBIDzw5no=",
        version = "v2.1.0+incompatible",
    )
    go_repository(
        name = "com_github_google_martian_v3",
        importpath = "github.com/google/martian/v3",
        sum = "h1:pMen7vLs8nvgEYhywH3KDWJIJTeEr2ULsVWHWYHQyBs=",
        version = "v3.0.0",
    )
    go_repository(
        name = "com_github_google_pprof",
        importpath = "github.com/google/pprof",
        sum = "h1:Ak8CrdlwwXwAZxzS66vgPt4U8yUZX7JwLvVR58FN5jM=",
        version = "v0.0.0-20200708004538-1a94d8640e99",
    )
    go_repository(
        name = "com_github_google_renameio",
        importpath = "github.com/google/renameio",
        sum = "h1:GOZbcHa3HfsPKPlmyPyN2KEohoMXOhdMbHrvbpl2QaA=",
        version = "v0.1.0",
    )
    go_repository(
        name = "com_github_googleapis_gax_go_v2",
        importpath = "github.com/googleapis/gax-go/v2",
        sum = "h1:sjZBwGj9Jlw33ImPtvFviGYvseOtDM7hkSKB7+Tv3SM=",
        version = "v2.0.5",
    )
    go_repository(
        name = "com_github_hashicorp_golang_lru",
        importpath = "github.com/hashicorp/golang-lru",
        sum = "h1:0hERBMJE1eitiLkihrMvRVBYAkpHzc/J3QdDN+dAcgU=",
        version = "v0.5.1",
    )
    go_repository(
        name = "com_github_ianlancetaylor_demangle",
        importpath = "github.com/ianlancetaylor/demangle",
        sum = "h1:UDMh68UUwekSh5iP2OMhRRZJiiBccgV7axzUG8vi56c=",
        version = "v0.0.0-20181102032728-5e5cf60278f6",
    )
    go_repository(
        name = "com_github_jstemmer_go_junit_report",
        importpath = "github.com/jstemmer/go-junit-report",
        sum = "h1:6QPYqodiu3GuPL+7mfx+NwDdp2eTkp9IfEUpgAwUN0o=",
        version = "v0.9.1",
    )
    go_repository(
        name = "com_github_kisielk_gotool",
        importpath = "github.com/kisielk/gotool",
        sum = "h1:AV2c/EiW3KqPNT9ZKl07ehoAGi4C5/01Cfbblndcapg=",
        version = "v1.0.0",
    )
    go_repository(
        name = "com_github_kr_pretty",
        importpath = "github.com/kr/pretty",
        sum = "h1:L/CwN0zerZDmRFUapSPitk6f+Q3+0za1rQkzVuMiMFI=",
        version = "v0.1.0",
    )
    go_repository(
        name = "com_github_kr_pty",
        importpath = "github.com/kr/pty",
        sum = "h1:VkoXIwSboBpnk99O/KFauAEILuNHv5DVFKZMBN/gUgw=",
        version = "v1.1.1",
    )
    go_repository(
        name = "com_github_kr_text",
        importpath = "github.com/kr/text",
        sum = "h1:45sCR5RtlFHMR4UwH9sdQ5TC8v0qDQCHnXt+kaKSTVE=",
        version = "v0.1.0",
    )
    go_repository(
        name = "com_github_pmezard_go_difflib",
        importpath = "github.com/pmezard/go-difflib",
        sum = "h1:4DBwDE0NGyQoBHbLQYPwSUPoCMWR5BEzIk/f1lZbAQM=",
        version = "v1.0.0",
    )
    go_repository(
>>>>>>> 0e11f6f8
        name = "com_github_prometheus_client_model",
        importpath = "github.com/prometheus/client_model",
        sum = "h1:gQz4mCbXsO+nc9n1hCxHcGA3Zx3Eo+UHZoInFGUIXNM=",
        version = "v0.0.0-20190812154241-14fe0d1b01d4",
    )
    go_repository(
        name = "com_github_rogpeppe_fastuuid",
        importpath = "github.com/rogpeppe/fastuuid",
        sum = "h1:Ppwyp6VYCF1nvBTXL3trRso7mXMlRrw9ooo375wvi2s=",
        version = "v1.2.0",
    )

    go_repository(
        name = "com_github_rogpeppe_go_internal",
        importpath = "github.com/rogpeppe/go-internal",
        sum = "h1:RR9dF3JtopPvtkroDZuVD7qquD0bnHlKSqaQhgwt8yk=",
        version = "v1.3.0",
    )
    go_repository(
        name = "com_github_stretchr_objx",
        importpath = "github.com/stretchr/objx",
        sum = "h1:4G4v2dO3VZwixGIRoQ5Lfboy6nUhCyYzaqnIAPPhYs4=",
        version = "v0.1.0",
    )
    go_repository(
        name = "com_github_stretchr_testify",
        importpath = "github.com/stretchr/testify",
        sum = "h1:2E4SXV/wtOkTonXsotYi4li6zVWxYlZuYNCXe9XRJyk=",
        version = "v1.4.0",
    )
    go_repository(
        name = "com_github_yuin_goldmark",
        importpath = "github.com/yuin/goldmark",
        sum = "h1:5tjfNdR2ki3yYQ842+eX2sQHeiwpKJ0RnHO4IYOc4V8=",
        version = "v1.1.32",
    )
    go_repository(
        name = "com_google_cloud_go",
        importpath = "cloud.google.com/go",
<<<<<<< HEAD
        sum = "h1:eOI3/cP2VTU6uZLDYAoic+eyzzB9YyGmJ7eIjl8rOPg=",
        version = "v0.34.0",
=======
        sum = "h1:Dg9iHVQfrhq82rUNu9ZxUDrJLaxFUe/HlCVaLyRruq8=",
        version = "v0.65.0",
    )

    go_repository(
        name = "com_google_cloud_go_bigquery",
        importpath = "cloud.google.com/go/bigquery",
        sum = "h1:PQcPefKFdaIzjQFbiyOgAqyx8q5djaE7x9Sqe712DPA=",
        version = "v1.8.0",
    )
    go_repository(
        name = "com_google_cloud_go_datastore",
        importpath = "cloud.google.com/go/datastore",
        sum = "h1:/May9ojXjRkPBNVrq+oWLqmWCkr4OU5uRY29bu0mRyQ=",
        version = "v1.1.0",
    )
    go_repository(
        name = "com_google_cloud_go_pubsub",
        importpath = "cloud.google.com/go/pubsub",
        sum = "h1:ukjixP1wl0LpnZ6LWtZJ0mX5tBmjp1f8Sqer8Z2OMUU=",
        version = "v1.3.1",
    )
    go_repository(
        name = "com_google_cloud_go_storage",
        importpath = "cloud.google.com/go/storage",
        sum = "h1:STgFzyU5/8miMl0//zKh2aQeTyeaUH3WN9bSUiJ09bA=",
        version = "v1.10.0",
    )
    go_repository(
        name = "com_shuralyov_dmitri_gpu_mtl",
        importpath = "dmitri.shuralyov.com/gpu/mtl",
        sum = "h1:VpgP7xuJadIUuKccphEpTJnWhS2jkQyMt6Y7pJCD7fY=",
        version = "v0.0.0-20190408044501-666a987793e9",
>>>>>>> 0e11f6f8
    )
    go_repository(
        name = "in_gopkg_check_v1",
        importpath = "gopkg.in/check.v1",
        sum = "h1:qIbj1fsPNlZgppZ+VLlY7N33q108Sa+fhmuc+sWQYwY=",
        version = "v1.0.0-20180628173108-788fd7840127",
    )

    go_repository(
        name = "in_gopkg_errgo_v2",
        importpath = "gopkg.in/errgo.v2",
        sum = "h1:0vLT13EuvQ0hNvakwLuFZ/jYrLp5F3kcWHXdRggjCE8=",
        version = "v2.1.0",
    )
    go_repository(
        name = "in_gopkg_yaml_v2",
        importpath = "gopkg.in/yaml.v2",
        sum = "h1:fvjTMHxHEw/mxHbtzPi3JCcKXQRAnQTBRo6YCJSVHKI=",
        version = "v2.2.3",
    )

    go_repository(
        name = "io_opencensus_go",
        importpath = "go.opencensus.io",
        sum = "h1:LYy1Hy3MJdrCdMwwzxA/dRok4ejH+RwNGbuoD9fCjto=",
        version = "v0.22.4",
    )
    go_repository(
        name = "io_rsc_binaryregexp",
        importpath = "rsc.io/binaryregexp",
        sum = "h1:HfqmD5MEmC0zvwBuF187nq9mdnXjXsSivRiXN7SmRkE=",
        version = "v0.2.0",
    )
    go_repository(
        name = "io_rsc_quote_v3",
        importpath = "rsc.io/quote/v3",
        sum = "h1:9JKUTTIUgS6kzR9mK1YuGKv6Nl+DijDNIc0ghT58FaY=",
        version = "v3.1.0",
    )
    go_repository(
        name = "io_rsc_sampler",
        importpath = "rsc.io/sampler",
        sum = "h1:7uVkIFmeBqHfdjD+gZwtXXI+RODJ2Wc4O7MPEh/QiW4=",
        version = "v1.3.0",
    )
    go_repository(
        name = "org_golang_google_api",
        importpath = "google.golang.org/api",
        sum = "h1:yfrXXP61wVuLb0vBcG6qaOoIoqYEzOQS8jum51jkv2w=",
        version = "v0.30.0",
    )
    go_repository(
        name = "org_golang_google_appengine",
        importpath = "google.golang.org/appengine",
        sum = "h1:lMO5rYAqUxkmaj76jAkRUvt5JZgFymx/+Q5Mzfivuhc=",
        version = "v1.6.6",
    )
    go_repository(
        name = "org_golang_google_genproto",
        importpath = "google.golang.org/genproto",
<<<<<<< HEAD
        sum = "h1:fiNLklpBwWK1mth30Hlwk+fcdBmIALlgF5iy77O37Ig=",
        version = "v0.0.0-20200513103714-09dca8ec2884",
=======
        sum = "h1:zYWvTjcAbEy4pVj21IfgFga4rAW107tKspqOi853hjI=",
        version = "v0.0.0-20201007142714-5c0e72c5e71e",
>>>>>>> 0e11f6f8
    )
    go_repository(
        name = "org_golang_google_grpc",
        importpath = "google.golang.org/grpc",
        sum = "h1:zWTV+LMdc3kaiJMSTOFz2UgSBgx8RNQoTGiZu3fR9S0=",
        version = "v1.32.0",
    )

    go_repository(
<<<<<<< HEAD
        name = "org_golang_x_crypto",
        importpath = "golang.org/x/crypto",
        sum = "h1:VklqNMn3ovrHsnt90PveolxSbWFaJdECFbxSq0Mqo2M=",
        version = "v0.0.0-20190308221718-c2843e01d9a2",
=======
        name = "org_golang_google_grpc_cmd_protoc_gen_go_grpc",
        importpath = "google.golang.org/grpc/cmd/protoc-gen-go-grpc",
        sum = "h1:lQ+dE99pFsb8osbJB3oRfE5eW4Hx6a/lZQr8Jh+eoT4=",
        version = "v1.0.0",
    )
    go_repository(
        name = "org_golang_google_protobuf",
        importpath = "google.golang.org/protobuf",
        sum = "h1:Ejskq+SyPohKW+1uil0JJMtmHCgJPJ/qWTxr8qp+R4c=",
        version = "v1.25.0",
    )
    go_repository(
        name = "org_golang_x_crypto",
        importpath = "golang.org/x/crypto",
        sum = "h1:psW17arqaxU48Z5kZ0CQnkZWQJsqcURM6tKiBApRjXI=",
        version = "v0.0.0-20200622213623-75b288015ac9",
>>>>>>> 0e11f6f8
    )
    go_repository(
        name = "org_golang_x_exp",
        importpath = "golang.org/x/exp",
<<<<<<< HEAD
        sum = "h1:c2HOrn5iMezYjSlGPncknSEr/8x5LELb/ilJbXi9DEA=",
        version = "v0.0.0-20190121172915-509febef88a4",
=======
        sum = "h1:QE6XYQK6naiK1EPAe1g/ILLxN5RBoH5xkJk3CqlMI/Y=",
        version = "v0.0.0-20200224162631-6cc2880d07d6",
    )

    go_repository(
        name = "org_golang_x_image",
        importpath = "golang.org/x/image",
        sum = "h1:+qEpEAPhDZ1o0x3tHzZTQDArnOixOzGD9HUJfcg0mb4=",
        version = "v0.0.0-20190802002840-cff245a6509b",
>>>>>>> 0e11f6f8
    )
    go_repository(
        name = "org_golang_x_lint",
        importpath = "golang.org/x/lint",
        sum = "h1:Wh+f8QHJXR411sJR8/vRBTZ7YapZaRvUcLFFJhusH0k=",
        version = "v0.0.0-20200302205851-738671d3881b",
    )

    go_repository(
        name = "org_golang_x_mobile",
        importpath = "golang.org/x/mobile",
        sum = "h1:4+4C/Iv2U4fMZBiMCc98MG1In4gJY5YRhtpDNeDeHWs=",
        version = "v0.0.0-20190719004257-d2bd2a29d028",
    )
    go_repository(
        name = "org_golang_x_mod",
        importpath = "golang.org/x/mod",
        sum = "h1:RM4zey1++hCTbCVQfnWeKs9/IEsaBLA8vTkd0WVtmH4=",
        version = "v0.3.0",
    )
    go_repository(
        name = "org_golang_x_net",
        importpath = "golang.org/x/net",
        sum = "h1:VvcQYSHwXgi7W+TpUR6A9g6Up98WAHf3f/ulnJ62IyA=",
        version = "v0.0.0-20200822124328-c89045814202",
    )
    go_repository(
        name = "org_golang_x_oauth2",
        importpath = "golang.org/x/oauth2",
<<<<<<< HEAD
        sum = "h1:TzXSXBo42m9gQenoE3b9BGiEpg5IG2JkU5FkPIawgtw=",
        version = "v0.0.0-20200107190931-bf48bf16ab8d",
=======
        sum = "h1:ld7aEMNHoBnnDAX15v1T6z31v8HwR2A9FYOuAhWqkwc=",
        version = "v0.0.0-20200902213428-5d25da1a8d43",
>>>>>>> 0e11f6f8
    )
    go_repository(
        name = "org_golang_x_sync",
        importpath = "golang.org/x/sync",
        sum = "h1:qwRHBd0NqMbJxfbotnDhm2ByMI1Shq4Y6oRJo21SGJA=",
        version = "v0.0.0-20200625203802-6e8e738ad208",
    )
    go_repository(
        name = "org_golang_x_sys",
        importpath = "golang.org/x/sys",
        sum = "h1:B6caxRw+hozq68X2MY7jEpZh/cr4/aHLv9xU8Kkadrw=",
        version = "v0.0.0-20200803210538-64077c9b5642",
    )
    go_repository(
        name = "org_golang_x_text",
        importpath = "golang.org/x/text",
        sum = "h1:cokOdA+Jmi5PJGXLlLllQSgYigAEfHXJAERHVMaCc2k=",
        version = "v0.3.3",
    )

    go_repository(
<<<<<<< HEAD
        name = "org_golang_x_xerrors",
        importpath = "golang.org/x/xerrors",
        sum = "h1:E7g+9GITq07hpfrRu66IVDexMakfv52eLZ2CXBWiKr4=",
        version = "v0.0.0-20191204190536-9bdfabe68543",
=======
        name = "org_golang_x_time",
        importpath = "golang.org/x/time",
        sum = "h1:/5xXl8Y5W96D+TtHSlonuFqGHIWVuyCkGJLwGh9JJFs=",
        version = "v0.0.0-20191024005414-555d28b269f0",
    )
    go_repository(
        name = "org_golang_x_tools",
        importpath = "golang.org/x/tools",
        sum = "h1:W07d4xkoAUSNOkOzdzXCdFGxT7o2rW4q8M34tB2i//k=",
        version = "v0.0.0-20200825202427-b303f430e36d",
    )

    go_repository(
        name = "org_golang_x_xerrors",
        importpath = "golang.org/x/xerrors",
        sum = "h1:go1bK/D/BFZV2I8cIQd1NKEZ+0owSTG1fDTci4IqFcE=",
        version = "v0.0.0-20200804184101-5ec99f83aff1",
>>>>>>> 0e11f6f8
    )<|MERGE_RESOLUTION|>--- conflicted
+++ resolved
@@ -7,14 +7,6 @@
         sum = "h1:UoveltGrhghAA7ePc+e+QYDHXrBps2PqFZiHkGR/xK8=",
         version = "v0.0.1-2020.1.4",
     )
-
-    go_repository(
-        name = "com_github_antihax_optional",
-        importpath = "github.com/antihax/optional",
-        sum = "h1:xK2lYat7ZLaVVcIuj82J8kIro4V6kDe0AUDFboUCwcg=",
-        version = "v1.0.0",
-    )
-
     go_repository(
         name = "com_github_antihax_optional",
         importpath = "github.com/antihax/optional",
@@ -29,22 +21,17 @@
     )
 
     go_repository(
-<<<<<<< HEAD
-=======
         name = "com_github_burntsushi_xgb",
         importpath = "github.com/BurntSushi/xgb",
         sum = "h1:1BDTz0u9nC3//pOCMdNH+CiXJVYJh5UQNCOBG7jbELc=",
         version = "v0.0.0-20160522181843-27f122750802",
     )
     go_repository(
->>>>>>> 0e11f6f8
         name = "com_github_census_instrumentation_opencensus_proto",
         importpath = "github.com/census-instrumentation/opencensus-proto",
         sum = "h1:glEXhBS5PSLLv4IXzLA5yPRVX4bilULVyxxbrfOtDAk=",
         version = "v0.2.1",
     )
-<<<<<<< HEAD
-=======
 
     go_repository(
         name = "com_github_chzyer_logex",
@@ -64,7 +51,6 @@
         sum = "h1:q763qf9huN11kDQavWsoZXJNW3xEE4JJyHa5Q25/sd8=",
         version = "v0.0.0-20180213035817-a1ea475d72b1",
     )
->>>>>>> 0e11f6f8
     go_repository(
         name = "com_github_client9_misspell",
         importpath = "github.com/client9/misspell",
@@ -78,8 +64,6 @@
         sum = "h1:WBZRG4aNOuI15bLRrCgN8fCq8E5Xuty6jGbmSNEvSsU=",
         version = "v0.0.0-20191209042840-269d4d468f6f",
     )
-<<<<<<< HEAD
-=======
 
     go_repository(
         name = "com_github_davecgh_go_spew",
@@ -87,7 +71,6 @@
         sum = "h1:ZDRjVQ15GmhC3fiQ8ni8+OwkZQO4DARzQgrnXU1Liz8=",
         version = "v1.1.0",
     )
->>>>>>> 0e11f6f8
     go_repository(
         name = "com_github_envoyproxy_go_control_plane",
         importpath = "github.com/envoyproxy/go-control-plane",
@@ -141,20 +124,6 @@
     go_repository(
         name = "com_github_golang_protobuf",
         importpath = "github.com/golang/protobuf",
-<<<<<<< HEAD
-        sum = "h1:gyjaxf+svBWX08ZjK86iN9geUJF0H6gp2IRKX6Nf6/I=",
-        version = "v1.3.3",
-    )
-
-    go_repository(
-        name = "com_github_google_go_cmp",
-        importpath = "github.com/google/go-cmp",
-        sum = "h1:xsAVV57WRhGj6kEIi8ReJzQlHHqcBYCElAvkovg3B/4=",
-        version = "v0.4.0",
-    )
-
-    go_repository(
-=======
         sum = "h1:+Z5KGCizgyZCbGh1KZqA0fcLLkwbsjIzS4aV2v7wJX0=",
         version = "v1.4.2",
     )
@@ -251,7 +220,6 @@
         version = "v1.0.0",
     )
     go_repository(
->>>>>>> 0e11f6f8
         name = "com_github_prometheus_client_model",
         importpath = "github.com/prometheus/client_model",
         sum = "h1:gQz4mCbXsO+nc9n1hCxHcGA3Zx3Eo+UHZoInFGUIXNM=",
@@ -291,10 +259,6 @@
     go_repository(
         name = "com_google_cloud_go",
         importpath = "cloud.google.com/go",
-<<<<<<< HEAD
-        sum = "h1:eOI3/cP2VTU6uZLDYAoic+eyzzB9YyGmJ7eIjl8rOPg=",
-        version = "v0.34.0",
-=======
         sum = "h1:Dg9iHVQfrhq82rUNu9ZxUDrJLaxFUe/HlCVaLyRruq8=",
         version = "v0.65.0",
     )
@@ -328,7 +292,6 @@
         importpath = "dmitri.shuralyov.com/gpu/mtl",
         sum = "h1:VpgP7xuJadIUuKccphEpTJnWhS2jkQyMt6Y7pJCD7fY=",
         version = "v0.0.0-20190408044501-666a987793e9",
->>>>>>> 0e11f6f8
     )
     go_repository(
         name = "in_gopkg_check_v1",
@@ -389,13 +352,8 @@
     go_repository(
         name = "org_golang_google_genproto",
         importpath = "google.golang.org/genproto",
-<<<<<<< HEAD
-        sum = "h1:fiNLklpBwWK1mth30Hlwk+fcdBmIALlgF5iy77O37Ig=",
-        version = "v0.0.0-20200513103714-09dca8ec2884",
-=======
         sum = "h1:zYWvTjcAbEy4pVj21IfgFga4rAW107tKspqOi853hjI=",
         version = "v0.0.0-20201007142714-5c0e72c5e71e",
->>>>>>> 0e11f6f8
     )
     go_repository(
         name = "org_golang_google_grpc",
@@ -405,12 +363,6 @@
     )
 
     go_repository(
-<<<<<<< HEAD
-        name = "org_golang_x_crypto",
-        importpath = "golang.org/x/crypto",
-        sum = "h1:VklqNMn3ovrHsnt90PveolxSbWFaJdECFbxSq0Mqo2M=",
-        version = "v0.0.0-20190308221718-c2843e01d9a2",
-=======
         name = "org_golang_google_grpc_cmd_protoc_gen_go_grpc",
         importpath = "google.golang.org/grpc/cmd/protoc-gen-go-grpc",
         sum = "h1:lQ+dE99pFsb8osbJB3oRfE5eW4Hx6a/lZQr8Jh+eoT4=",
@@ -427,15 +379,10 @@
         importpath = "golang.org/x/crypto",
         sum = "h1:psW17arqaxU48Z5kZ0CQnkZWQJsqcURM6tKiBApRjXI=",
         version = "v0.0.0-20200622213623-75b288015ac9",
->>>>>>> 0e11f6f8
     )
     go_repository(
         name = "org_golang_x_exp",
         importpath = "golang.org/x/exp",
-<<<<<<< HEAD
-        sum = "h1:c2HOrn5iMezYjSlGPncknSEr/8x5LELb/ilJbXi9DEA=",
-        version = "v0.0.0-20190121172915-509febef88a4",
-=======
         sum = "h1:QE6XYQK6naiK1EPAe1g/ILLxN5RBoH5xkJk3CqlMI/Y=",
         version = "v0.0.0-20200224162631-6cc2880d07d6",
     )
@@ -445,7 +392,6 @@
         importpath = "golang.org/x/image",
         sum = "h1:+qEpEAPhDZ1o0x3tHzZTQDArnOixOzGD9HUJfcg0mb4=",
         version = "v0.0.0-20190802002840-cff245a6509b",
->>>>>>> 0e11f6f8
     )
     go_repository(
         name = "org_golang_x_lint",
@@ -475,13 +421,8 @@
     go_repository(
         name = "org_golang_x_oauth2",
         importpath = "golang.org/x/oauth2",
-<<<<<<< HEAD
-        sum = "h1:TzXSXBo42m9gQenoE3b9BGiEpg5IG2JkU5FkPIawgtw=",
-        version = "v0.0.0-20200107190931-bf48bf16ab8d",
-=======
         sum = "h1:ld7aEMNHoBnnDAX15v1T6z31v8HwR2A9FYOuAhWqkwc=",
         version = "v0.0.0-20200902213428-5d25da1a8d43",
->>>>>>> 0e11f6f8
     )
     go_repository(
         name = "org_golang_x_sync",
@@ -503,12 +444,6 @@
     )
 
     go_repository(
-<<<<<<< HEAD
-        name = "org_golang_x_xerrors",
-        importpath = "golang.org/x/xerrors",
-        sum = "h1:E7g+9GITq07hpfrRu66IVDexMakfv52eLZ2CXBWiKr4=",
-        version = "v0.0.0-20191204190536-9bdfabe68543",
-=======
         name = "org_golang_x_time",
         importpath = "golang.org/x/time",
         sum = "h1:/5xXl8Y5W96D+TtHSlonuFqGHIWVuyCkGJLwGh9JJFs=",
@@ -526,5 +461,4 @@
         importpath = "golang.org/x/xerrors",
         sum = "h1:go1bK/D/BFZV2I8cIQd1NKEZ+0owSTG1fDTci4IqFcE=",
         version = "v0.0.0-20200804184101-5ec99f83aff1",
->>>>>>> 0e11f6f8
     )